/*---------------------------------------------------------------------------------------------
 *  Copyright (c) Microsoft Corporation. All rights reserved.
 *  Licensed under the MIT License. See License.txt in the project root for license information.
 *--------------------------------------------------------------------------------------------*/

'use strict';

import * as assert from 'assert';
import { isUndefinedOrNull } from 'vs/base/common/types';
import { isLinux, isWindows } from 'vs/base/common/platform';
import URI from 'vs/base/common/uri';
import { join } from 'vs/base/common/paths';
import { validateFileName } from 'vs/workbench/parts/files/electron-browser/fileActions';
import { ExplorerItem } from 'vs/workbench/parts/files/common/explorerModel';

function createStat(path: string, name: string, isFolder: boolean, hasChildren: boolean, size: number, mtime: number): ExplorerItem {
	return new ExplorerItem(toResource(path), undefined, false, isFolder, name, mtime);
}

function toResource(path) {
	return URI.file(join('C:\\', path));
}

suite('Files - View Model', () => {

	test('Properties', function () {
		const d = new Date().getTime();
		let s = createStat('/path/to/stat', 'sName', true, true, 8096, d);

		assert.strictEqual(s.isDirectoryResolved, false);
		assert.strictEqual(s.resource.fsPath, toResource('/path/to/stat').fsPath);
		assert.strictEqual(s.name, 'sName');
		assert.strictEqual(s.isDirectory, true);
		assert.strictEqual(s.mtime, new Date(d).getTime());
		assert.strictEqual(s.getChildrenArray().length, 0);

		s = createStat('/path/to/stat', 'sName', false, false, 8096, d);
		assert(isUndefinedOrNull(s.getChildrenArray()));
	});

	test('Add and Remove Child, check for hasChild', function () {
		const d = new Date().getTime();
		const s = createStat('/path/to/stat', 'sName', true, false, 8096, d);

		const child1 = createStat('/path/to/stat/foo', 'foo', true, false, 8096, d);
		const child4 = createStat('/otherpath/to/other/otherbar.html', 'otherbar.html', false, false, 8096, d);

		s.addChild(child1);

		assert(s.getChildrenArray().length === 1);

		s.removeChild(child1);
		s.addChild(child1);
		assert(s.getChildrenArray().length === 1);

		s.removeChild(child1);
		assert(s.getChildrenArray().length === 0);

		// Assert that adding a child updates its path properly
		s.addChild(child4);
		assert.strictEqual(child4.resource.fsPath, toResource('/path/to/stat/' + child4.name).fsPath);
	});

	test('Move', function () {
		const d = new Date().getTime();

		const s1 = createStat('/', '/', true, false, 8096, d);
		const s2 = createStat('/path', 'path', true, false, 8096, d);
		const s3 = createStat('/path/to', 'to', true, false, 8096, d);
		const s4 = createStat('/path/to/stat', 'stat', false, false, 8096, d);

		s1.addChild(s2);
		s2.addChild(s3);
		s3.addChild(s4);

		s4.move(s1);

		assert.strictEqual(s3.getChildrenArray().length, 0);

		assert.strictEqual(s1.getChildrenArray().length, 2);

		// Assert the new path of the moved element
		assert.strictEqual(s4.resource.fsPath, toResource('/' + s4.name).fsPath);

		// Move a subtree with children
		const leaf = createStat('/leaf', 'leaf', true, false, 8096, d);
		const leafC1 = createStat('/leaf/folder', 'folder', true, false, 8096, d);
		const leafCC2 = createStat('/leaf/folder/index.html', 'index.html', true, false, 8096, d);

		leaf.addChild(leafC1);
		leafC1.addChild(leafCC2);
		s1.addChild(leaf);

		leafC1.move(s3);
		assert.strictEqual(leafC1.resource.fsPath, URI.file(s3.resource.fsPath + '/' + leafC1.name).fsPath);
		assert.strictEqual(leafCC2.resource.fsPath, URI.file(leafC1.resource.fsPath + '/' + leafCC2.name).fsPath);
	});

	test('Rename', function () {
		const d = new Date().getTime();

		const s1 = createStat('/', '/', true, false, 8096, d);
		const s2 = createStat('/path', 'path', true, false, 8096, d);
		const s3 = createStat('/path/to', 'to', true, false, 8096, d);
		const s4 = createStat('/path/to/stat', 'stat', true, false, 8096, d);

		s1.addChild(s2);
		s2.addChild(s3);
		s3.addChild(s4);

		const s2renamed = createStat('/otherpath', 'otherpath', true, true, 8096, d);
		s2.rename(s2renamed);

		// Verify the paths have changed including children
		assert.strictEqual(s2.name, s2renamed.name);
		assert.strictEqual(s2.resource.fsPath, s2renamed.resource.fsPath);
		assert.strictEqual(s3.resource.fsPath, toResource('/otherpath/to').fsPath);
		assert.strictEqual(s4.resource.fsPath, toResource('/otherpath/to/stat').fsPath);

		const s4renamed = createStat('/otherpath/to/statother.js', 'statother.js', true, false, 8096, d);
		s4.rename(s4renamed);
		assert.strictEqual(s4.name, s4renamed.name);
		assert.strictEqual(s4.resource.fsPath, s4renamed.resource.fsPath);
	});

	test('Find', function () {
		const d = new Date().getTime();

		const s1 = createStat('/', '/', true, false, 8096, d);
		const s2 = createStat('/path', 'path', true, false, 8096, d);
		const s3 = createStat('/path/to', 'to', true, false, 8096, d);
		const s4 = createStat('/path/to/stat', 'stat', true, false, 8096, d);
		const s4Upper = createStat('/path/to/STAT', 'stat', true, false, 8096, d);

		const child1 = createStat('/path/to/stat/foo', 'foo', true, false, 8096, d);
		const child2 = createStat('/path/to/stat/foo/bar.html', 'bar.html', false, false, 8096, d);

		s1.addChild(s2);
		s2.addChild(s3);
		s3.addChild(s4);
		s4.addChild(child1);
		child1.addChild(child2);

		assert.strictEqual(s1.find(child2.resource), child2);
		assert.strictEqual(s1.find(child1.resource), child1);
		assert.strictEqual(s1.find(s4.resource), s4);
		assert.strictEqual(s1.find(s3.resource), s3);
		assert.strictEqual(s1.find(s2.resource), s2);

		if (isLinux) {
			assert.ok(!s1.find(s4Upper.resource));
		} else {
			assert.strictEqual(s1.find(s4Upper.resource), s4);
		}

		assert.strictEqual(s1.find(toResource('foobar')), null);

		assert.strictEqual(s1.find(toResource('/')), s1);
	});

	test('Find with mixed case', function () {
		const d = new Date().getTime();

		const s1 = createStat('/', '/', true, false, 8096, d);
		const s2 = createStat('/path', 'path', true, false, 8096, d);
		const s3 = createStat('/path/to', 'to', true, false, 8096, d);
		const s4 = createStat('/path/to/stat', 'stat', true, false, 8096, d);

		const child1 = createStat('/path/to/stat/foo', 'foo', true, false, 8096, d);
		const child2 = createStat('/path/to/stat/foo/bar.html', 'bar.html', false, false, 8096, d);

		s1.addChild(s2);
		s2.addChild(s3);
		s3.addChild(s4);
		s4.addChild(child1);
		child1.addChild(child2);

		if (isLinux) { // linux is case sensitive
			assert.ok(!s1.find(toResource('/path/to/stat/Foo')));
			assert.ok(!s1.find(toResource('/Path/to/stat/foo/bar.html')));
		} else {
			assert.ok(s1.find(toResource('/path/to/stat/Foo')));
			assert.ok(s1.find(toResource('/Path/to/stat/foo/bar.html')));
		}
	});

	test('Validate File Name (For Create)', function () {
		const d = new Date().getTime();
		const s = createStat('/path/to/stat', 'sName', true, true, 8096, d);
		const sChild = createStat('/path/to/stat/alles.klar', 'alles.klar', true, true, 8096, d);
		s.addChild(sChild);

		assert(validateFileName(s, null) !== null);
		assert(validateFileName(s, '') !== null);
		assert(validateFileName(s, '  ') !== null);
		assert(validateFileName(s, 'Read Me') === null, 'name containing space');
<<<<<<< HEAD
		assert(validateFileName(s, 'foo/bar') === null);
		assert(validateFileName(s, 'foo\\bar') === null);
		assert(validateFileName(s, 'all/slashes/are/same') === null);
		assert(validateFileName(s, 'theres/one/different\\slash') === null);
		assert(validateFileName(s, '/slashAtBeginning') !== null);
=======
>>>>>>> 1e8cd162

		if (isWindows) {
			assert(validateFileName(s, 'foo:bar') !== null);
			assert(validateFileName(s, 'foo*bar') !== null);
			assert(validateFileName(s, 'foo?bar') !== null);
			assert(validateFileName(s, 'foo<bar') !== null);
			assert(validateFileName(s, 'foo>bar') !== null);
			assert(validateFileName(s, 'foo|bar') !== null);
		}
		assert(validateFileName(s, 'alles.klar') !== null);

		assert(validateFileName(s, '.foo') === null);
		assert(validateFileName(s, 'foo.bar') === null);
		assert(validateFileName(s, 'foo') === null);
	});

	test('Validate File Name (For Rename)', function () {
		const d = new Date().getTime();
		const s = createStat('/path/to/stat', 'sName', true, true, 8096, d);
		const sChild = createStat('/path/to/stat/alles.klar', 'alles.klar', true, true, 8096, d);
		s.addChild(sChild);

		assert(validateFileName(s, 'alles.klar') !== null);

		if (isLinux) {
			assert(validateFileName(s, 'Alles.klar') === null);
			assert(validateFileName(s, 'Alles.Klar') === null);
		} else {
			assert(validateFileName(s, 'Alles.klar') !== null);
			assert(validateFileName(s, 'Alles.Klar') !== null);
		}

		assert(validateFileName(s, '.foo') === null);
		assert(validateFileName(s, 'foo.bar') === null);
		assert(validateFileName(s, 'foo') === null);
	});

	test('Validate Multi-Path File Names', function () {
		const d = new Date().getTime();
		const wsFolder = createStat('/', 'workspaceFolder', true, false, 8096, d);

		assert(validateFileName(wsFolder, 'foo/bar') === null);
		assert(validateFileName(wsFolder, 'foo\\bar') === null);
		assert(validateFileName(wsFolder, 'all/slashes/are/same') === null);
		assert(validateFileName(wsFolder, 'theres/one/different\\slash') === null);
		assert(validateFileName(wsFolder, '/slashAtBeginning') === null);

		// validation should detect if user tries to add a child to a file
		const fileInRoot = createStat('/fileInRoot', 'fileInRoot', false, false, 8096, d);
		wsFolder.addChild(fileInRoot);
		assert(validateFileName(wsFolder, 'fileInRoot/aChild') !== null);
		wsFolder.removeChild(fileInRoot);

		// attempting to add a child to a deeply nested file
		const s1 = createStat('/path', 'path', true, false, 8096, d);
		const s2 = createStat('/path/to', 'to', true, false, 8096, d);
		const s3 = createStat('/path/to/stat', 'stat', true, false, 8096, d);
		wsFolder.addChild(s1);
		s1.addChild(s2);
		s2.addChild(s3);
		const fileDeeplyNested = createStat('/path/to/stat/fileNested', 'fileNested', false, false, 8096, d);
		s3.addChild(fileDeeplyNested);
		assert(validateFileName(wsFolder, '/path/to/stat/fileNested/aChild') !== null);

		// detect if path already exists
		assert(validateFileName(wsFolder, '/path/to/stat/fileNested') !== null);
		assert(validateFileName(wsFolder, '/path/to/stat/') !== null);
	});

	test('Merge Local with Disk', function () {
		const d = new Date().toUTCString();

		const merge1 = new ExplorerItem(URI.file(join('C:\\', '/path/to')), undefined, false, true, 'to', Date.now(), d);
		const merge2 = new ExplorerItem(URI.file(join('C:\\', '/path/to')), undefined, false, true, 'to', Date.now(), new Date(0).toUTCString());

		// Merge Properties
		ExplorerItem.mergeLocalWithDisk(merge2, merge1);
		assert.strictEqual(merge1.mtime, merge2.mtime);

		// Merge Child when isDirectoryResolved=false is a no-op
		merge2.addChild(new ExplorerItem(URI.file(join('C:\\', '/path/to/foo.html')), undefined, false, true, 'foo.html', Date.now(), d));
		ExplorerItem.mergeLocalWithDisk(merge2, merge1);
		assert.strictEqual(merge1.getChildrenArray().length, 0);

		// Merge Child with isDirectoryResolved=true
		const child = new ExplorerItem(URI.file(join('C:\\', '/path/to/foo.html')), undefined, false, true, 'foo.html', Date.now(), d);
		merge2.removeChild(child);
		merge2.addChild(child);
		merge2.isDirectoryResolved = true;
		ExplorerItem.mergeLocalWithDisk(merge2, merge1);
		assert.strictEqual(merge1.getChildrenArray().length, 1);
		assert.strictEqual(merge1.getChild('foo.html').name, 'foo.html');
		assert.deepEqual(merge1.getChild('foo.html').parent, merge1, 'Check parent');

		// Verify that merge does not replace existing children, but updates properties in that case
		const existingChild = merge1.getChild('foo.html');
		ExplorerItem.mergeLocalWithDisk(merge2, merge1);
		assert.ok(existingChild === merge1.getChild(existingChild.name));
	});
});<|MERGE_RESOLUTION|>--- conflicted
+++ resolved
@@ -194,14 +194,6 @@
 		assert(validateFileName(s, '') !== null);
 		assert(validateFileName(s, '  ') !== null);
 		assert(validateFileName(s, 'Read Me') === null, 'name containing space');
-<<<<<<< HEAD
-		assert(validateFileName(s, 'foo/bar') === null);
-		assert(validateFileName(s, 'foo\\bar') === null);
-		assert(validateFileName(s, 'all/slashes/are/same') === null);
-		assert(validateFileName(s, 'theres/one/different\\slash') === null);
-		assert(validateFileName(s, '/slashAtBeginning') !== null);
-=======
->>>>>>> 1e8cd162
 
 		if (isWindows) {
 			assert(validateFileName(s, 'foo:bar') !== null);
@@ -247,7 +239,7 @@
 		assert(validateFileName(wsFolder, 'foo\\bar') === null);
 		assert(validateFileName(wsFolder, 'all/slashes/are/same') === null);
 		assert(validateFileName(wsFolder, 'theres/one/different\\slash') === null);
-		assert(validateFileName(wsFolder, '/slashAtBeginning') === null);
+		assert(validateFileName(wsFolder, '/slashAtBeginning') !== null);
 
 		// validation should detect if user tries to add a child to a file
 		const fileInRoot = createStat('/fileInRoot', 'fileInRoot', false, false, 8096, d);
