--- conflicted
+++ resolved
@@ -30,10 +30,6 @@
 	"search.quickOpen.includeSymbols": "Quick Open에 대한 파일 결과에 전역 기호 검색 결과를 포함하도록 구성합니다.",
 	"search.followSymlinks": "검색하는 동안 symlink를 누를지 여부를 제어합니다.",
 	"search.smartCase": "패턴이 모두 소문자인 경우 대/소문자를 구분하지 않고 검색하고, 그렇지 않으면 대/소문자를 구분하여 검색합니다.",
-<<<<<<< HEAD
-	"search.globalFindClipboard": "macOS에서 검색 보기가 공유 클립보드 찾기를 읽거나 수정해야 할지를 제어합니다."
-=======
 	"search.globalFindClipboard": "macOS에서 검색 보기가 공유 클립보드 찾기를 읽거나 수정해야 할지를 제어합니다.",
 	"search.location": "검색을 사이드바의 보기로 표시할지 또는 가로 간격을 늘리기 위해 패널 영역의 패널로 표시할지를 제어합니다."
->>>>>>> 8647b7c1
 }